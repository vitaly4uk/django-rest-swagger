import os
from setuptools import setup
from rest_framework_swagger import VERSION


README = """
Django REST Swagger

An API documentation generator for Swagger UI and Django REST Framework version 2.3+

Installation
From pip:

pip install django-rest-swagger

Docs & details @
https://github.com/marcgibbons/django-rest-swagger
"""

# allow setup.py to be run from any path
os.chdir(os.path.normpath(os.path.join(os.path.abspath(__file__), os.pardir)))
install_requires = [
    'django>=1.5',
    'djangorestframework>=2.3.5',
    'PyYAML>=3.10',
]

import platform

version = platform.python_version_tuple()
if version < ('2','7'):
    install_requires.append('importlib>=1.0.1')
    install_requires.append('ordereddict>=1.1')

setup(
    name='django-rest-swagger',
    version=VERSION,
    packages=['rest_framework_swagger'],
    package_data={'rest_framework_swagger': ['rest_framework_swagger/templates/rest_framework_swagger/*', 'rest_framework_swagger/static/rest_framework_swagger/*']},
    include_package_data=True,
    license='FreeBSD License',
    description='Swagger UI for Django REST Framework 2.3+',
    long_description=README,
<<<<<<< HEAD
    install_requires=[
        'django>=1.5',
        'djangorestframework>=2.3.5',
    ],
=======
    install_requires=install_requires,
>>>>>>> 4bc41ac8

    author='Marc Gibbons',
    author_email='marc_gibbons@rogers.com',
    maintainer='Ellery Newcomer',
    maintainer_email='ellery-newcomer@utulsa.edu',
    url='http://github.com/marcgibbons/django-rest-swagger',
    classifiers=[
        'Environment :: Web Environment',
        'Framework :: Django',
        'Intended Audience :: Developers',
        'License :: OSI Approved :: BSD License',
        'Operating System :: OS Independent',
        'Programming Language :: Python :: 2.6',
        'Programming Language :: Python :: 2.7',
        'Programming Language :: Python :: 3.2',
        'Programming Language :: Python :: 3.3',
        'Programming Language :: Python :: 3.4',
        'Topic :: Internet :: WWW/HTTP',
        'Topic :: Internet :: WWW/HTTP :: Dynamic Content',
    ],
)<|MERGE_RESOLUTION|>--- conflicted
+++ resolved
@@ -41,14 +41,7 @@
     license='FreeBSD License',
     description='Swagger UI for Django REST Framework 2.3+',
     long_description=README,
-<<<<<<< HEAD
-    install_requires=[
-        'django>=1.5',
-        'djangorestframework>=2.3.5',
-    ],
-=======
     install_requires=install_requires,
->>>>>>> 4bc41ac8
 
     author='Marc Gibbons',
     author_email='marc_gibbons@rogers.com',
